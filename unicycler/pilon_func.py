--- conflicted
+++ resolved
@@ -247,11 +247,7 @@
         pilon_command = [args.java_path, '-jar', args.pilon_path]
     else:
         pilon_command = [args.pilon_path]
-<<<<<<< HEAD
     pilon_command += ['--genome', input_filename, '--changes',
-=======
-    pilon_command += ['--genome', input_filename, '--bam', bam_filename, '--changes',
->>>>>>> 336792b6
                       '--output', output_prefix, '--outdir', polish_dir, '--fix', fix_type]
     if using_paired_reads:
         pilon_command += ['--frags', pair_bam_filename]
